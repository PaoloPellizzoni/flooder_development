"""Implementation of flooder core functionality.

Copyright (c) 2025 Paolo Pellizzoni, Florian Graf, Martin Uray, Stefan Huber and Roland Kwitt
SPDX-License-Identifier: MIT
"""

import torch
import gudhi
import fpsample
import numpy as np
import itertools
from typing import Union
from scipy.spatial import KDTree
from typing import List, Tuple
<<<<<<< HEAD
=======

>>>>>>> 63f652bd

from .triton_kernels import compute_mask, compute_filtration

BLOCK_W = 512
BLOCK_R = 16
BLOCK_N = 16
BLOCK_M = 512


def generate_landmarks(
    points: torch.Tensor, N_l: int, fps_h: Union[None, int] = None
) -> torch.Tensor:
    """
    Selects landmarks using Farthest-Point Sampling (bucket FPS).

    This method implements a variant of Farthest-Point Sampling from
    [here](https://dl.acm.org/doi/abs/10.1109/TCAD.2023.3274922).

    Args:
        points (torch.Tensor):
            A (P, d) tensor representing a point cloud. The tensor may reside on any device
            (CPU or GPU) and be of any floating-point dtype.
        N_l (int):
            The number of landmarks to sample (must be <= P and > 0).
        fps_h (Union[None, int], optional):
            h parameter (depth of kdtree) that is used for farthest point sampling to select the landmarks.
            If None, then h is selected based on the size of the point cloud.
            Defaults to None

    Returns:
        torch.Tensor:
            A (N_l, d) tensor containing a subset of the input `points`, representing the
            sampled landmarks. Returned tensor is on the same device and has the same dtype
            as the input.
    """
    assert N_l > 0, "Number of landmarks must be positive."
    N_p = len(points)
<<<<<<< HEAD
    if N_l > N_p:
        N_l = N_p
    N_p = len(points)
=======
>>>>>>> 63f652bd
    if fps_h is None:
        if N_p > 200_000:
            fps_h = 9
        elif N_p > 80_000:
            fps_h = 7
        else:
            fps_h = 5

    index_set = torch.tensor(
        fpsample.bucket_fps_kdline_sampling(
            points.cpu(), N_l, h=fps_h, start_idx=0
        ).astype(np.int64),
        device=points.device,
    )
    return points[index_set]


def flood_complex(
    landmarks: Union[int, torch.Tensor],
    points: torch.Tensor,
    max_dimension: Union[None, int] = None,
    points_per_edge: Union[None, int] = 30,
    num_rand: int = None,
    batch_size: Union[None, int] = 256,
    use_triton: bool = True,
    return_simplex_tree: bool = False,
    fps_h: Union[None, int] = None,
) -> Union[dict, gudhi.SimplexTree]:
    """
    Constructs a Flood complex from a set of landmark and witness points.

    Args:
        landmarks (Union[int, torch.Tensor]):
            Either an integer indicating the number of landmarks to randomly sample from `points`, or a tensor of shape (N_l, d) specifying explicit landmark coordinates.
        points (torch.Tensor):
            A (N, d) tensor containing witness points used as sources in the flood process.
        dim (Union[None, int], optional):
            The top dimension of the simplices to construct.
            Defaults to None resulting in the dimension of the ambient space.
        points_per_edge (Union[None, int], optional):
            Specifies resolution on simplices used for computing filtration values. Tradeoff in accuracy vs. speed.
            Defaults to 30.
        num_rand (Union[None, int], optional):
            If specified, filtration values are computed from a fixed number of random points per simplex.
            Defaults to None.
        batch_size (int, optional):
            Number of simplices to process per batch. Defaults to 32.
        use_triton (bool, optional):
            If True, Triton kernel is used
            Defaults to True.
        fps_h (Union[None, int], optional):
            h parameter (depth of kdtree) that is used for farthest point sampling to select the landmarks.
            If None, then h is selected based on the size of the point cloud.
            Defaults to None
        return_simplex_tree (bool, optional):
            I true, a gudhi.SimplexTree is returned, else a dictionary.
            Defaults to False

    Returns:
        Union[dict, gudhi.SimplexTree]
            Depending on the return_simplex_tree argument either a
            gudhi.SimplexTree or a dictionary is returned,
            mapping simplices to their estimated covering radii (i.e., filtration
            value). Each key is a tuple of landmark indices (e.g., (i, j) for an edge), and
            each value is a float radius.
    """
<<<<<<< HEAD
    if max_dimension is None:
        max_dimension = points.shape[1]

    if isinstance(landmarks, int):
        landmarks = generate_landmarks(points, min(landmarks, points.shape[0]), fps_h)
=======
    if dim is None:
        dim = witnesses.shape[1]

    max_range_dim = torch.argmax(
        witnesses.max(dim=0).values - witnesses.min(dim=0).values
    ).item()
    witnesses = witnesses[torch.argsort(witnesses[:, max_range_dim])].contiguous()
    witnesses_search = witnesses[:, max_range_dim].contiguous()

    if isinstance(landmarks, int):
        landmarks = generate_landmarks(
            witnesses, min(landmarks, witnesses.shape[0]), fps_h
        )
>>>>>>> 63f652bd
    assert (
        landmarks.device == points.device
    ), f"landmarks.device ({landmarks.device}) != points.device {points.device}"
    device = landmarks.device
    if landmarks.is_cuda:
        torch.cuda.set_device(device)
    else:
        kdtree = KDTree(np.asarray(points))

    dc = gudhi.DelaunayComplex(landmarks).create_simplex_tree()
    out_complex = {}

    simplices = [[] for _ in range(max_dimension + 1)]
    for simplex, _ in dc.get_simplices():
<<<<<<< HEAD
        if len(simplex) <= max_dimension + 1:
            simplices[len(simplex) - 1].append(tuple(simplex))

    max_range_dim = torch.argmax(
        points.max(dim=0).values - points.min(dim=0).values
    ).item()
    points = points[torch.argsort(points[:, max_range_dim])].contiguous()
    points_search = points[:, max_range_dim].contiguous()

    for d in range(max_dimension + 1):
        if (
            num_rand is None and d < max_dimension
=======
        if len(simplex) == 1 or len(simplex) > dim + 1:
            continue
        list_simplices[len(simplex) - 2].append(tuple(simplex))
    for d in range(1, dim + 1):
        if (
            points_per_edge is not None and d < dim
>>>>>>> 63f652bd
        ):  # If grid is used, filtration values of faces can be computed together with max dim simplices.
            continue
        d_simplices = torch.tensor(simplices[d], device=device)
        num_simplices = len(d_simplices)
        if num_simplices == 0:
            continue
        # precompute simplex centers
        simplex_vertices = landmarks[[d_simplices]]
        max_flat_idx = torch.argmax(
            torch.cdist(simplex_vertices, simplex_vertices).flatten(1),
            dim=1,
        )
        idx0, idx1 = torch.unravel_index(max_flat_idx, [d + 1, d + 1])
        simplex_centers = (
            simplex_vertices[torch.arange(num_simplices), idx0]
            + simplex_vertices[torch.arange(num_simplices), idx1]
        ) / 2.0
<<<<<<< HEAD
        simplex_radii = (
            torch.amax(
                (simplex_vertices - simplex_centers.unsqueeze(1)).norm(dim=2), dim=1
=======
        simplex_radii_vec = (
            torch.amax(
                (all_simplex_points - simplex_centers_vec.unsqueeze(1)).norm(dim=2),
                dim=1,
>>>>>>> 63f652bd
            )
            * (1.42 if d > 1 else 1.01)
            + 1e-3
        )

<<<<<<< HEAD
        # sort by coordinate in max_range_dim
        splx_idx = torch.argsort(simplex_centers[:, max_range_dim])
        simplex_vertices = simplex_vertices[splx_idx]
        simplex_centers = simplex_centers[splx_idx]
        simplex_radii = simplex_radii[splx_idx]
        d_simplices = d_simplices[splx_idx]

        # generate points on simplices
        if num_rand is None:
            weights, vertex_idxs, face_idxs = generate_grid(
                points_per_edge, max_dimension, device
            )
=======
        splx_idx = torch.argsort(simplex_centers_vec[:, max_range_dim])
        all_simplex_points = all_simplex_points[splx_idx]
        simplex_centers_vec = simplex_centers_vec[splx_idx]
        simplex_radii_vec = simplex_radii_vec[splx_idx]
        d_simplices = [d_simplices[ii] for ii in splx_idx]
        if points_per_edge is not None:
            d_simplices = torch.tensor(d_simplices, device=device)
            weights, vertex_ids, face_ids = generate_grid(points_per_edge, dim, device)
>>>>>>> 63f652bd
        else:
            weights = generate_uniform_weights(num_rand, d, device)
        points_on_simplex = weights.unsqueeze(0) @ simplex_vertices

        if landmarks.is_cpu or not use_triton:
            batch_size = num_simplices  # no batching needed

        for start in range(0, num_simplices, batch_size):
            end = min(num_simplices, start + batch_size)

            #  Compute distances
            if landmarks.is_cpu:
                distances, _ = kdtree.query(np.asarray(points_on_simplex[start:end]))
                distances = torch.as_tensor(distances)
            elif landmarks.is_cuda:
                vmin = (
                    simplex_centers[start:end, max_range_dim] - simplex_radii[start:end]
                ).min()
                vmax = (
                    simplex_centers[start:end, max_range_dim] + simplex_radii[start:end]
                ).max()
                imin = torch.searchsorted(points_search, vmin, right=False)
                imax = torch.searchsorted(points_search, vmax, right=True)
                if use_triton:
                    valid = compute_mask(
                        points[imin:imax],
                        simplex_centers[start:end],
                        simplex_radii[start:end],
                        BLOCK_N,
                        BLOCK_M,
                        BLOCK_W,
                    )
                    row_idx, col_idx = torch.nonzero(valid, as_tuple=True)
                    distances = compute_filtration(
                        points_on_simplex[start:end],
                        points[imin:imax],
                        row_idx,
                        col_idx,
                        BLOCK_W=BLOCK_W,
                        BLOCK_R=BLOCK_R,
                    )
<<<<<<< HEAD
                else:
                    distances = torch.full(
                        (end - start, len(weights)),
                        torch.inf,
                        device=device,
                        dtype=torch.float32,
                    )
                    for i in range(
                        start, end
                    ):  # surpisingly the loop is faster than scatter_reduce or segment_coo for large numbers of points
                        # avoid torch.cdist for numerical stability
                        valid = (simplex_centers[i] - points[imin:imax]).norm(
                            dim=1
                        ) < simplex_radii[i]
                        inter = (
                            points_on_simplex[i : i + 1]
                            - points[imin:imax][valid, None]
                        ).norm(dim=2)
                        distances[i - start] = torch.amin(inter, dim=0)
            else:
                raise RuntimeError("Device not supported.")

            # Extract filtration values
            if num_rand is None:
                for face_idx, vertex_idx in zip(face_idxs, vertex_idxs):
                    faces = d_simplices[start:end][:, vertex_idx].flatten(0, 1)
                    distances_face = distances[:, face_idx]
                    min_covering_radius_faces = torch.amax(
                        distances_face, dim=2
                    ).flatten()
                    out_complex.update(
                        zip(
                            map(tuple, faces.tolist()),
                            min_covering_radius_faces.tolist(),
                        )
                    )  # By construction, each face gets the same filtration value irrespective of the simplex it was computed from. If this is violated (by modifying the grid), the code needs to be adapted to sort the simplex faces along axis 1 and take the maximum filtration value when updating the dictionary.
            else:
                min_covering_radius = torch.amax(distances, dim=1)
                out_complex.update(
                    zip(d_simplices[start:end], min_covering_radius.tolist())
=======
                    if points_per_edge is None:
                        min_covering_radius = torch.amax(distances, dim=1)
                        out_complex.update(
                            zip(d_simplices[start:end], min_covering_radius.tolist())
                        )
                    else:
                        for face_id, vertex_id in zip(face_ids, vertex_ids):
                            faces = d_simplices[start:end][:, vertex_id].flatten(0, 1)
                            distances_face = distances[:, face_id]
                            min_covering_radius_faces = torch.amax(
                                distances_face, dim=2
                            ).flatten()
                            out_complex.update(
                                zip(
                                    map(tuple, faces.tolist()),
                                    min_covering_radius_faces.tolist(),
                                )
                            )  # By construction, each face gets the same filtration value irrespective of the simplex it was computed from. If this is violated (by modifying the grid), the code needs to be adapted to sort the simplex faces along axis 1 and take the maximum filtration value when updating the dictionary.
        elif landmarks.is_cuda and not use_triton:
            for i, simplex in enumerate(d_simplices):
                valid_witnesses_mask = (
                    torch.cdist(simplex_centers_vec[i : i + 1], witnesses)
                    < simplex_radii_vec[i]
                )
                distances = torch.cdist(
                    all_random_points[i], witnesses[valid_witnesses_mask[0]]
>>>>>>> 63f652bd
                )

    stree = gudhi.SimplexTree()
    for simplex in out_complex:
        stree.insert(simplex, float("inf"))
        stree.assign_filtration(simplex, out_complex[simplex])
    stree.make_filtration_non_decreasing()
    if return_simplex_tree:
        return stree

    out_complex = {}
    out_complex.update(
        (tuple(simplex), filtr) for (simplex, filtr) in stree.get_simplices()
    )
    return out_complex


def generate_grid(
    n, dim, device
) -> Tuple[torch.Tensor, List[torch.Tensor], List[torch.Tensor]]:
    """Generates a grid of points on the unit simplex based on the number of points per edge.

    Args:
        n (int):
            Number of points per edge.
        dim (int):
            Dimension of the simplex.
        device (torch.device):
            Device to create the tensors on.

    Returns:
        tuple:
<<<<<<< HEAD
            - grid (torch.Tensor): A tensor of shape [C, dim + 1] containing the grid points (coordinate weights).
            - vertex_idxs (list): A list of tensors, each containing the vertex indices for each face.
            - face_idxs (list): A list of tensors, each containing the face indices for each face.
=======
            grid (torch.Tensor):
                Tensor of shape (C, dim + 1), containing the grid points (coordinate weights).
            vertex_ids (list of torch.Tensor):
                A list of tensors, each containing the vertex indices for each face.
            face_ids (list of torch.Tensor):
                A list of tensors, each containing the face indices for each face.
>>>>>>> 63f652bd
    """

    combs = torch.tensor(
        list(itertools.combinations(range(n + dim), dim)), device=device
    )  # shape [C, dim]
    padded = torch.cat(
        [
            torch.full((combs.shape[0], 1), -1, device=device),
            combs,
            torch.full((combs.shape[0], 1), n + dim, device=device),
        ],
        dim=1,
    )  # shape [C, dim + 2]
    grid = torch.diff(padded, dim=1) - 1  # shape [C, dim + 1]

    face_idxs = []
    vertex_idxs = []
    all_axes = torch.arange(dim + 1, device=device)

    for k in range(dim + 1):
        face_idxs_k = []
        vertex_idxs_k = []
        for comb in itertools.combinations(range(dim + 1), k):
            comb_tensor = torch.tensor(comb, device=device)
            if len(comb) == 0:
                mask = torch.ones(len(grid), dtype=bool, device=device)
            else:
                mask = (grid[:, comb_tensor] == 0).all(dim=1)
            face_idxs_k.append(torch.nonzero(mask).flatten())
            idx = all_axes[~torch.isin(all_axes, comb_tensor)]
            vertex_idxs_k.append(idx)
        face_idxs.append(torch.stack(face_idxs_k))
        vertex_idxs.append(torch.stack(vertex_idxs_k))
    grid = grid / n
    return grid, vertex_idxs, face_idxs


def generate_uniform_weights(num_rand, dim, device):
    """Generates num_rand points from a uniform distribution on the unit simplex.
    Args:
        num_rand (int):
            Number of random points to generate.
        dim (int):
            Dimension of the simplex.
        device (torch.device):
            Device to create the tensor on.
    Returns:
        torch.Tensor:
            A tensor of shape [num_rand, dim + 1] containing the random points (coordinate weights).
    """
<<<<<<< HEAD
    if dim == 0:
        weights = torch.ones((num_rand, 1), device=device)
    else:
        weights = -torch.log(1 - torch.rand(num_rand, dim + 1)).to(
            device
        )  # For consistency with the cpu version, random points are generated on the CPU and then moved to the device.
        weights = weights / weights.sum(dim=1, keepdim=True)
=======
    weights = -torch.log(1 - torch.rand(num_rand, dim + 1)).to(
        device
    )  # For consistency with the cpu version, random points are generated on the CPU and then moved to the device.
    weights = weights / weights.sum(dim=1, keepdim=True)
>>>>>>> 63f652bd
    return weights<|MERGE_RESOLUTION|>--- conflicted
+++ resolved
@@ -12,10 +12,6 @@
 from typing import Union
 from scipy.spatial import KDTree
 from typing import List, Tuple
-<<<<<<< HEAD
-=======
-
->>>>>>> 63f652bd
 
 from .triton_kernels import compute_mask, compute_filtration
 
@@ -53,12 +49,9 @@
     """
     assert N_l > 0, "Number of landmarks must be positive."
     N_p = len(points)
-<<<<<<< HEAD
     if N_l > N_p:
         N_l = N_p
     N_p = len(points)
-=======
->>>>>>> 63f652bd
     if fps_h is None:
         if N_p > 200_000:
             fps_h = 9
@@ -125,27 +118,11 @@
             value). Each key is a tuple of landmark indices (e.g., (i, j) for an edge), and
             each value is a float radius.
     """
-<<<<<<< HEAD
     if max_dimension is None:
         max_dimension = points.shape[1]
 
     if isinstance(landmarks, int):
         landmarks = generate_landmarks(points, min(landmarks, points.shape[0]), fps_h)
-=======
-    if dim is None:
-        dim = witnesses.shape[1]
-
-    max_range_dim = torch.argmax(
-        witnesses.max(dim=0).values - witnesses.min(dim=0).values
-    ).item()
-    witnesses = witnesses[torch.argsort(witnesses[:, max_range_dim])].contiguous()
-    witnesses_search = witnesses[:, max_range_dim].contiguous()
-
-    if isinstance(landmarks, int):
-        landmarks = generate_landmarks(
-            witnesses, min(landmarks, witnesses.shape[0]), fps_h
-        )
->>>>>>> 63f652bd
     assert (
         landmarks.device == points.device
     ), f"landmarks.device ({landmarks.device}) != points.device {points.device}"
@@ -160,7 +137,6 @@
 
     simplices = [[] for _ in range(max_dimension + 1)]
     for simplex, _ in dc.get_simplices():
-<<<<<<< HEAD
         if len(simplex) <= max_dimension + 1:
             simplices[len(simplex) - 1].append(tuple(simplex))
 
@@ -173,14 +149,6 @@
     for d in range(max_dimension + 1):
         if (
             num_rand is None and d < max_dimension
-=======
-        if len(simplex) == 1 or len(simplex) > dim + 1:
-            continue
-        list_simplices[len(simplex) - 2].append(tuple(simplex))
-    for d in range(1, dim + 1):
-        if (
-            points_per_edge is not None and d < dim
->>>>>>> 63f652bd
         ):  # If grid is used, filtration values of faces can be computed together with max dim simplices.
             continue
         d_simplices = torch.tensor(simplices[d], device=device)
@@ -198,22 +166,14 @@
             simplex_vertices[torch.arange(num_simplices), idx0]
             + simplex_vertices[torch.arange(num_simplices), idx1]
         ) / 2.0
-<<<<<<< HEAD
         simplex_radii = (
             torch.amax(
                 (simplex_vertices - simplex_centers.unsqueeze(1)).norm(dim=2), dim=1
-=======
-        simplex_radii_vec = (
-            torch.amax(
-                (all_simplex_points - simplex_centers_vec.unsqueeze(1)).norm(dim=2),
-                dim=1,
->>>>>>> 63f652bd
             )
             * (1.42 if d > 1 else 1.01)
             + 1e-3
         )
 
-<<<<<<< HEAD
         # sort by coordinate in max_range_dim
         splx_idx = torch.argsort(simplex_centers[:, max_range_dim])
         simplex_vertices = simplex_vertices[splx_idx]
@@ -226,16 +186,6 @@
             weights, vertex_idxs, face_idxs = generate_grid(
                 points_per_edge, max_dimension, device
             )
-=======
-        splx_idx = torch.argsort(simplex_centers_vec[:, max_range_dim])
-        all_simplex_points = all_simplex_points[splx_idx]
-        simplex_centers_vec = simplex_centers_vec[splx_idx]
-        simplex_radii_vec = simplex_radii_vec[splx_idx]
-        d_simplices = [d_simplices[ii] for ii in splx_idx]
-        if points_per_edge is not None:
-            d_simplices = torch.tensor(d_simplices, device=device)
-            weights, vertex_ids, face_ids = generate_grid(points_per_edge, dim, device)
->>>>>>> 63f652bd
         else:
             weights = generate_uniform_weights(num_rand, d, device)
         points_on_simplex = weights.unsqueeze(0) @ simplex_vertices
@@ -277,7 +227,6 @@
                         BLOCK_W=BLOCK_W,
                         BLOCK_R=BLOCK_R,
                     )
-<<<<<<< HEAD
                 else:
                     distances = torch.full(
                         (end - start, len(weights)),
@@ -318,34 +267,6 @@
                 min_covering_radius = torch.amax(distances, dim=1)
                 out_complex.update(
                     zip(d_simplices[start:end], min_covering_radius.tolist())
-=======
-                    if points_per_edge is None:
-                        min_covering_radius = torch.amax(distances, dim=1)
-                        out_complex.update(
-                            zip(d_simplices[start:end], min_covering_radius.tolist())
-                        )
-                    else:
-                        for face_id, vertex_id in zip(face_ids, vertex_ids):
-                            faces = d_simplices[start:end][:, vertex_id].flatten(0, 1)
-                            distances_face = distances[:, face_id]
-                            min_covering_radius_faces = torch.amax(
-                                distances_face, dim=2
-                            ).flatten()
-                            out_complex.update(
-                                zip(
-                                    map(tuple, faces.tolist()),
-                                    min_covering_radius_faces.tolist(),
-                                )
-                            )  # By construction, each face gets the same filtration value irrespective of the simplex it was computed from. If this is violated (by modifying the grid), the code needs to be adapted to sort the simplex faces along axis 1 and take the maximum filtration value when updating the dictionary.
-        elif landmarks.is_cuda and not use_triton:
-            for i, simplex in enumerate(d_simplices):
-                valid_witnesses_mask = (
-                    torch.cdist(simplex_centers_vec[i : i + 1], witnesses)
-                    < simplex_radii_vec[i]
-                )
-                distances = torch.cdist(
-                    all_random_points[i], witnesses[valid_witnesses_mask[0]]
->>>>>>> 63f652bd
                 )
 
     stree = gudhi.SimplexTree()
@@ -368,28 +289,28 @@
 ) -> Tuple[torch.Tensor, List[torch.Tensor], List[torch.Tensor]]:
     """Generates a grid of points on the unit simplex based on the number of points per edge.
 
-    Args:
-        n (int):
-            Number of points per edge.
-        dim (int):
-            Dimension of the simplex.
-        device (torch.device):
-            Device to create the tensors on.
-
-    Returns:
-        tuple:
-<<<<<<< HEAD
-            - grid (torch.Tensor): A tensor of shape [C, dim + 1] containing the grid points (coordinate weights).
-            - vertex_idxs (list): A list of tensors, each containing the vertex indices for each face.
-            - face_idxs (list): A list of tensors, each containing the face indices for each face.
-=======
-            grid (torch.Tensor):
-                Tensor of shape (C, dim + 1), containing the grid points (coordinate weights).
-            vertex_ids (list of torch.Tensor):
-                A list of tensors, each containing the vertex indices for each face.
-            face_ids (list of torch.Tensor):
-                A list of tensors, each containing the face indices for each face.
->>>>>>> 63f652bd
+        Args:
+            n (int):
+                Number of points per edge.
+            dim (int):
+                Dimension of the simplex.
+            device (torch.device):
+                Device to create the tensors on.
+
+        Returns:
+            tuple:
+    <<<<<<< HEAD
+                - grid (torch.Tensor): A tensor of shape [C, dim + 1] containing the grid points (coordinate weights).
+                - vertex_idxs (list): A list of tensors, each containing the vertex indices for each face.
+                - face_idxs (list): A list of tensors, each containing the face indices for each face.
+    =======
+                grid (torch.Tensor):
+                    Tensor of shape (C, dim + 1), containing the grid points (coordinate weights).
+                vertex_ids (list of torch.Tensor):
+                    A list of tensors, each containing the vertex indices for each face.
+                face_ids (list of torch.Tensor):
+                    A list of tensors, each containing the face indices for each face.
+    >>>>>>> 63f652bd3a6f50ba4055cf07baebef0476e434cb
     """
 
     combs = torch.tensor(
@@ -440,7 +361,6 @@
         torch.Tensor:
             A tensor of shape [num_rand, dim + 1] containing the random points (coordinate weights).
     """
-<<<<<<< HEAD
     if dim == 0:
         weights = torch.ones((num_rand, 1), device=device)
     else:
@@ -448,10 +368,4 @@
             device
         )  # For consistency with the cpu version, random points are generated on the CPU and then moved to the device.
         weights = weights / weights.sum(dim=1, keepdim=True)
-=======
-    weights = -torch.log(1 - torch.rand(num_rand, dim + 1)).to(
-        device
-    )  # For consistency with the cpu version, random points are generated on the CPU and then moved to the device.
-    weights = weights / weights.sum(dim=1, keepdim=True)
->>>>>>> 63f652bd
     return weights